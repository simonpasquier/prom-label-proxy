--- conflicted
+++ resolved
@@ -50,13 +50,8 @@
 	flagset := flag.NewFlagSet(os.Args[0], flag.ExitOnError)
 	flagset.StringVar(&insecureListenAddress, "insecure-listen-address", "", "The address the prom-label-proxy HTTP server should listen on.")
 	flagset.StringVar(&internalListenAddress, "internal-listen-address", "", "The address the internal prom-label-proxy HTTP server should listen on to expose metrics about itself.")
-<<<<<<< HEAD
-	flagset.StringVar(&queryParam, "query-param", "", "Name of the GET query param to define the tenant. If this flag is empty and the -header-name flag is empty, the value of -label will be used.")
-	flagset.StringVar(&headerName, "header-name", "", "Name of the HTTP header name to define the tenant.")
-=======
 	flagset.StringVar(&queryParam, "query-param", "", "Name of the HTTP  parameter that contains the tenant value. If the flag isn't defined and neither --header-name nor --label-value  is set, it will default to the value of the --label flag.")
 	flagset.StringVar(&headerName, "header-name", "", "Name of the HTTP header name to define the tenant. At most one of --query-param, --header-name and --label-value should be given.")
->>>>>>> 983dd256
 	flagset.StringVar(&upstream, "upstream", "", "The upstream URL to proxy to.")
 	flagset.StringVar(&label, "label", "", "The label name to enforce in all proxied PromQL queries.")
 	flagset.StringVar(&labelValue, "label-value", "", "A fixed label value to enforce in all proxied PromQL queries. At most one of --query-param, --header-name and --label-value should be given.")
