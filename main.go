// Copyright 2020 The Prometheus Authors
// Licensed under the Apache License, Version 2.0 (the "License");
// you may not use this file except in compliance with the License.
// You may obtain a copy of the License at
//
// http://www.apache.org/licenses/LICENSE-2.0
//
// Unless required by applicable law or agreed to in writing, software
// distributed under the License is distributed on an "AS IS" BASIS,
// WITHOUT WARRANTIES OR CONDITIONS OF ANY KIND, either express or implied.
// See the License for the specific language governing permissions and
// limitations under the License.

package main

import (
	"flag"
	"log"
	"net"
	"net/http"
	"net/url"
	"os"
	"os/signal"
	"strings"
	"syscall"

	"github.com/prometheus-community/prom-label-proxy/injectproxy"
)

func main() {
	var (
		insecureListenAddress  string
		upstream               string
		label                  string
		enableLabelAPIs        bool
		unsafePassthroughPaths string // Comma-delimited string.
		errorOnReplace         bool
	)

	flagset := flag.NewFlagSet(os.Args[0], flag.ExitOnError)
	flagset.StringVar(&insecureListenAddress, "insecure-listen-address", "", "The address the prom-label-proxy HTTP server should listen on.")
	flagset.StringVar(&upstream, "upstream", "", "The upstream URL to proxy to.")
	flagset.StringVar(&label, "label", "", "The label to enforce in all proxied PromQL queries. "+
		"This label will be also required as the URL parameter to get the value to be injected. For example: -label=tenant will"+
		" make it required for this proxy to have URL in form of: <URL>?tenant=abc&other_params...")
	flagset.BoolVar(&enableLabelAPIs, "enable-label-apis", false, "When specified proxy allows to inject label to label APIs like /api/v1/labels and /api/v1/label/<name>/values. "+
<<<<<<< HEAD
		"NOTE: Enable with care because filtering by matcher is not implemented in older versions of Prometheus/Thanos (see https://github.com/thanos-io/thanos/issues/3351 and https://github.com/prometheus/prometheus/issues/6178). If enabled and "+
=======
		"NOTE: Enable with care because filtering by matcher is not implemented in older versions of Prometheus (>= v2.24.0 required) and Thanos (>= v0.18.0 required, >= v0.23.0 recommended). If enabled and "+
>>>>>>> 0aecbf14
		"any labels endpoint does not support selectors, the injected matcher will have no effect.")
	flagset.StringVar(&unsafePassthroughPaths, "unsafe-passthrough-paths", "", "Comma delimited allow list of exact HTTP path segments that should be allowed to hit upstream URL without any enforcement. "+
		"This option is checked after Prometheus APIs, you cannot override enforced API endpoints to be not enforced with this option. Use carefully as it can easily cause a data leak if the provided path is an important "+
		"API (like /api/v1/configuration) which isn't enforced by prom-label-proxy. NOTE: \"all\" matching paths like \"/\" or \"\" and regex are not allowed.")
	flagset.BoolVar(&errorOnReplace, "error-on-replace", false, "When specified, the proxy will return HTTP status code 400 if the query already contains a label matcher that differs from the one the proxy would inject.")

	//nolint: errcheck // Parse() will exit on error.
	flagset.Parse(os.Args[1:])
	if label == "" {
		log.Fatalf("-label flag cannot be empty")
	}

	upstreamURL, err := url.Parse(upstream)
	if err != nil {
		log.Fatalf("Failed to build parse upstream URL: %v", err)
	}

	if upstreamURL.Scheme != "http" && upstreamURL.Scheme != "https" {
		log.Fatalf("Invalid scheme for upstream URL %q, only 'http' and 'https' are supported", upstream)
	}

	var opts []injectproxy.Option
	if enableLabelAPIs {
		opts = append(opts, injectproxy.WithEnabledLabelsAPI())
	}
	if len(unsafePassthroughPaths) > 0 {
		opts = append(opts, injectproxy.WithPassthroughPaths(strings.Split(unsafePassthroughPaths, ",")))
	}
	if errorOnReplace {
		opts = append(opts, injectproxy.WithErrorOnReplace())
	}
	routes, err := injectproxy.NewRoutes(upstreamURL, label, opts...)
	if err != nil {
		log.Fatalf("Failed to create injectproxy Routes: %v", err)
	}

	mux := http.NewServeMux()
	mux.Handle("/", routes)

	srv := &http.Server{Handler: mux}

	l, err := net.Listen("tcp", insecureListenAddress)
	if err != nil {
		log.Fatalf("Failed to listen on insecure address: %v", err)
	}

	errCh := make(chan error)
	go func() {
		log.Printf("Listening insecurely on %v", l.Addr())
		errCh <- srv.Serve(l)
	}()

	term := make(chan os.Signal, 1)
	signal.Notify(term, os.Interrupt, syscall.SIGTERM)

	select {
	case <-term:
		log.Print("Received SIGTERM, exiting gracefully...")
		srv.Close()
	case err := <-errCh:
		if err != http.ErrServerClosed {
			log.Printf("Server stopped with %v", err)
		}
		os.Exit(1)
	}
}<|MERGE_RESOLUTION|>--- conflicted
+++ resolved
@@ -44,11 +44,7 @@
 		"This label will be also required as the URL parameter to get the value to be injected. For example: -label=tenant will"+
 		" make it required for this proxy to have URL in form of: <URL>?tenant=abc&other_params...")
 	flagset.BoolVar(&enableLabelAPIs, "enable-label-apis", false, "When specified proxy allows to inject label to label APIs like /api/v1/labels and /api/v1/label/<name>/values. "+
-<<<<<<< HEAD
-		"NOTE: Enable with care because filtering by matcher is not implemented in older versions of Prometheus/Thanos (see https://github.com/thanos-io/thanos/issues/3351 and https://github.com/prometheus/prometheus/issues/6178). If enabled and "+
-=======
 		"NOTE: Enable with care because filtering by matcher is not implemented in older versions of Prometheus (>= v2.24.0 required) and Thanos (>= v0.18.0 required, >= v0.23.0 recommended). If enabled and "+
->>>>>>> 0aecbf14
 		"any labels endpoint does not support selectors, the injected matcher will have no effect.")
 	flagset.StringVar(&unsafePassthroughPaths, "unsafe-passthrough-paths", "", "Comma delimited allow list of exact HTTP path segments that should be allowed to hit upstream URL without any enforcement. "+
 		"This option is checked after Prometheus APIs, you cannot override enforced API endpoints to be not enforced with this option. Use carefully as it can easily cause a data leak if the provided path is an important "+
