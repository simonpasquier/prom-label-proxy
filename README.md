--- conflicted
+++ resolved
@@ -72,11 +72,7 @@
    -insecure-listen-address 127.0.0.1:8080
 ```
 
-<<<<<<< HEAD
-Accessing the demo Prometheus APIs on `http://127.0.0.1:8080` will now expect that the client's request provides the `tenant` label value using the `tenant` HTTP query parameter:
-=======
 Accessing the demo Prometheus APIs on `127.0.0.1:8080` will now expect that the client' request provides the `tenant` label value using the `tenant` HTTP query parameter:
->>>>>>> 983dd256
 
 ```bash
 ➜  ~ curl http://127.0.0.1:8080/api/v1/query\?query="up"
